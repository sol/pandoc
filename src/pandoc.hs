--- conflicted
+++ resolved
@@ -1012,22 +1012,13 @@
                 processBiblio cslfile' cslabbrevs refs doc1
              else return doc1
 
-<<<<<<< HEAD
-=======
   let writeBinary :: B.ByteString -> IO ()
       writeBinary = B.writeFile (encodeString outputFile)
->>>>>>> 2a84abd2
 
   let writerFn :: FilePath -> String -> IO ()
       writerFn "-" = UTF8.putStr
       writerFn f   = UTF8.writeFile f
 
-<<<<<<< HEAD
-  let writeBinary :: B.ByteString -> IO ()
-      writeBinary  = B.writeFile (encodeString outputFile)
-
-=======
->>>>>>> 2a84abd2
   case lookup writerName' writers of
         Nothing
           | writerName' == "epub" ->
@@ -1036,23 +1027,19 @@
               writeODT referenceODT writerOptions doc2 >>= writeBinary
           | writerName' == "docx"  ->
               writeDocx referenceDocx writerOptions doc2 >>= writeBinary
-          | otherwise -> err 9 ("Unknown writer: " ++ writerName')
+          | otherwise -> do
+              let script = writerName' ++ ".lua"
+              exists <- doesFileExist script
+              unless exists $ err 9 ("Unknown writer: " ++ writerName')
+              lua <- UTF8.readFile script  -- TODO readDataFile?
+              writeCustom writerOptions{ writerCustomLua = lua } doc2
+                >>= writerFn outputFile
         Just _
           | pdfOutput  -> do
               res <- tex2pdf latexEngine $ writeLaTeX writerOptions doc2
               case res of
                    Right pdf -> writeBinary pdf
                    Left err' -> err 43 $ toString err'
-<<<<<<< HEAD
-                | otherwise ->
-           do let script = writerName' ++ ".lua"
-              exists <- doesFileExist script
-              unless exists $ err 9 ("Unknown writer: " ++ writerName')
-              lua <- UTF8.readFile script  -- TODO readDataFile?
-              writeCustom writerOptions{ writerCustomLua = lua } doc2
-                >>= writerFn outputFile
-=======
->>>>>>> 2a84abd2
         Just r  -> writerFn outputFile =<< postProcess result
           where result       = r writerOptions doc2 ++ ['\n' | not standalone']
                 htmlFormats = ["html","html+lhs","s5","slidy","dzslides"]
